# Cityworks Quality Assurance Plugin

Version 1.1

Quality assurance tools for [Cityworks Server](http://www.cityworks.com/) that validate data entry when it happens

![Screenshot: Work Order with QA Plugin](doc/cw-qa-wo-screenshot.png)

Ensuring quality data entry is key to any Cityworks deployment.
But if data isn't validated when it's entered (especially from the field), problems are often found too late to fix.
These tools allow Cityworks administrators to add extra checks and controls to the forms in Cityworks to ensure that users are entering high quality data.

These tools were originally developed by [EEC](http://www.eecenvironmental.com) for the [City of Sacramento's Department of Utilities](http://portal.cityofsacramento.org/Utilities) Cityworks installation.
If you have any issues, feel free to contact EEC.  The City loves you too, but they're busy running a whole city and EEC has resources dedicated to support this so you're much better off bugging EEC.

## Setup

The following instructions should hopefully help you to get the QA plugin up and running.
If you encounter any issues, feel free to contact Steve Shaffer at EEC (sshaffer@eecenvironmental.com) for help or if you have questions.

### Installation

Copy the entire contents of this project to a web-accessible location on the host server where Cityworks is installed.

[Click here](https://codeload.github.com/eecworld/cityworks-qa/zip/master) to download the current release in a zip archive.

If git is installed on the destination machine, the following command can be used to deploy the project with git:

    git clone https://github.com/eecworld/cityworks-qa.git

If you run the above command in wwwroot or deploy the tool to wwwroot\cityworks-qa, all the default parameters should run correctly.
If not, you'll need to re-map some of the parameters in the XML.

### Configuration

The tool can be configured two ways: inside Cityworks and outside Cityworks.
The latter doesn't make too much sense currently, so the former (inside) is the best way to deploy.

#### Option 1: Deploy / Edit XML Files

The tool can be injected and configured through Cityworks XML customization.  Example .xml files are included in the Xml directory in this project.
If you don't already have any XML configuration, you can deploy this file directly into an XML folder per Cityworks instructions.
If you have existing Cityworks XML configurations for the WOGeneral, SRGeneral, and/or CustomFields pages, you can probably just copy and paste everything between the <layout> tags to the end of the <layout> section in your existing WOGeneral.xml, SRGeneral.xml, and CustomFields.xml files.

See the provided XML file for notes on where to make configuration changes.
The main changes are made in the SCRIPTS INJECTION section.

#### Option 2: EEC Cityworks Plugin Architecture

This repository is a valid EEC Cityworks Plugin.
If you are using the EEC Cityworks Plugin loader, you'll need to copy the tool to the "modules" directory and add "cityworks-qa" to the list of modules in your configuration.

The options that are available for this plugin are as follows:

* applyToAllMessage: A message to be shown when "Apply to All" is checked (since the QA plugin doesn't run when the form is in "Apply to All" mode)
* statuses: A list of statuses to refuse when all tests have not been met
* tests: A list of the tests that should be run

These can be set on both the "workorder" and "request" options nodes as in the following example:

    # This example is shown in YAML, but the corresponding JSON would also work
    modules:
    - id: cityworks-qa
      options:
        workorder:
          tests:
          - labor
          - tasks
        request:
          tests:
          - labor

### A Note on CustomFields.xml

This is a note explaining why the code stub in CustomFields.xml is necessary.
If you simply deploy what's in CustomFields.xml file, you don't need to worry about this; this is merely a technical explanation as to why that code exists.

Because the custom fields .xml configuration is outside the scope of either the work order or service request .xml configuration, it gets loaded after the QA plugin that's loaded in each of those pages.
As a result, required custom fields are ignored since they don't exist at the time the QA plugin is initialized.
To remedy this, the following code should be run in a location in the .xml after the custom fields have been loaded:

    eecQaPlugin.update()

This will update the existing counts to account for any required custom fields that have since been loaded.
This will happen so fast that the initial count (which didn't take custom fields into account) won't even be seen by the user.

## Compatibility

This tool has been tested to work with the following versions of Cityworks Server:

 * Cityworks Server 2013 (SP2 and SP4)
<<<<<<< HEAD
 * Cityworks Server 2013 SP4
=======
>>>>>>> 9377bad2
 * Cityworks Server 2014

## Contributing

There are a number of ways to get involved if you'd like to contribute to this project.  See below!

### Reporting Issues

If you encounter a bug or think of a great new feature you'd like to see added, go ahead and [file an issue](https://github.com/eecworld/cityworks-qa/issues/new) on the GitHub repository.
Please be nice and try to be as detailed as possible ;)

### Testing

If you've deployed this tool in a particular version of Cityworks that's not listed in the "Compatibility" section above, please send along the results of your deployment so we can update our compatibility.

### Code

Want to contribute actual lines of code to this project?
Great!  Just fork this repository and submit a Pull Request on GitHub.

And if that's not your standard workflow, feel free to just send your contributions along to Steve Shaffer @ EEC (sshaffer@eecenvironmental.com).

----------

## Special Thanks

Special thanks to the City of Sacramento's Department of Utilities for making this tool possible, shaping the initial development, and supporting its release to the Cityworks community.

Thanks also to all the hardworking folks at [Cityworks](http://www.cityworks.com/) for their dedication to building an extensible platform for awesome GIS-centric public asset management!<|MERGE_RESOLUTION|>--- conflicted
+++ resolved
@@ -89,10 +89,6 @@
 This tool has been tested to work with the following versions of Cityworks Server:
 
  * Cityworks Server 2013 (SP2 and SP4)
-<<<<<<< HEAD
- * Cityworks Server 2013 SP4
-=======
->>>>>>> 9377bad2
  * Cityworks Server 2014
 
 ## Contributing
